# -------------------------------------------------------------------------
#
#  Part of the CodeChecker project, under the Apache License v2.0 with
#  LLVM Exceptions. See LICENSE for license information.
#  SPDX-License-Identifier: Apache-2.0 WITH LLVM-exception
#
# -------------------------------------------------------------------------
import os
import sys

from alembic import context
from sqlalchemy import engine_from_config, pool

from codechecker_server.database.config_db_model import Base
from codechecker_server.migrations.logging import set_logger_database_name

# This is the Alembic Config object, which provides
# access to the values within the .ini file in use.
config = context.config

# Add model's MetaData object here for 'autogenerate' support.
sys.path.insert(0, os.path.abspath(
    os.path.join(os.path.dirname(__file__), "..", "..", "..", "..", "..")))
sys.path.insert(0, os.path.abspath(
    os.path.join(os.path.dirname(__file__), "..", "..", "..", "..")))
sys.path.insert(0, os.path.abspath(
    os.path.join(os.path.dirname(__file__), "..", "..", "..")))
sys.path.insert(0, os.path.abspath(
    os.path.join(os.path.dirname(__file__), "..", "..")))

target_metadata = Base.metadata

schema = "config"

# Other values from the config, defined by the needs of env.py, can be
# acquired: my_important_option = config.get_main_option("my_important_option")


def run_migrations_online():
    """
    Run migrations in 'online' mode.

    In this scenario we need to create an Engine and associate a connection
    with the context.
    """
    connectable = config.attributes.get('connection', None)
    if connectable is None:
        connectable = engine_from_config(
            config.get_section(config.config_ini_section),
            prefix='sqlalchemy.',
            poolclass=pool.NullPool)

    with connectable.connect() as connection:
        context.configure(
            connection=connection,
            target_metadata=target_metadata
        )
        set_logger_database_name(schema,
                                 config.attributes.get("database_name"))

        with context.begin_transaction():
            context.run_migrations()


if context.is_offline_mode():
<<<<<<< HEAD
    raise NotImplementedError("Offline 'report' migration is not possible!")
=======
    raise NotImplementedError("Offline 'config' migration is not possible!")
>>>>>>> 6e9df4e5
run_migrations_online()<|MERGE_RESOLUTION|>--- conflicted
+++ resolved
@@ -63,9 +63,5 @@
 
 
 if context.is_offline_mode():
-<<<<<<< HEAD
-    raise NotImplementedError("Offline 'report' migration is not possible!")
-=======
     raise NotImplementedError("Offline 'config' migration is not possible!")
->>>>>>> 6e9df4e5
 run_migrations_online()