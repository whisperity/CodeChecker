--- conflicted
+++ resolved
@@ -575,29 +575,18 @@
                                                        interactive=False,
                                                        env=environ)
         if init_instead_of_upgrade:
-<<<<<<< HEAD
-            LOG.info("%s: Initialising...", endpoint)
-            status = db.connect(init=True)
-        else:
-            LOG.info("%s: Upgrading...", endpoint)
-=======
             LOG.info("[%s] Initialising...", endpoint)
             status = db.connect(init=True)
         else:
             LOG.info("[%s] Upgrading...", endpoint)
->>>>>>> 6e9df4e5
             db.connect(init=False)
             status = db.upgrade()
 
         status_str = database_status.db_status_msg.get(
             status, "Unknown database status")
-<<<<<<< HEAD
-        LOG.info("%s: Done. %s", endpoint, status_str)
-=======
         LOG.info("[%s] Done %s. %s", endpoint,
                  "initialising" if init_instead_of_upgrade else "upgrading",
                  status_str)
->>>>>>> 6e9df4e5
         return status
     except (CommandError, SQLAlchemyError):
         LOG.error("A database error occurred during the preparation for "
@@ -646,127 +635,6 @@
     LOG.warning("Please note after migration only newer CodeChecker versions "
                 "can be used to start the server!")
     LOG.warning("It is advised to make a full backup of your run databases.")
-
-<<<<<<< HEAD
-    scheduled_upgrades_or_inits: List[Tuple[str, str, bool]] = list()
-    for endpoint in products_to_upgrade:
-        LOG.info("========================")
-        LOG.info("Checking: %s", endpoint)
-
-        connection_str = None
-        try:
-            # Obtain the configuration information for the current product.
-            engine = cfg_sql_server.create_engine()
-            config_session = sessionmaker(bind=engine)
-            sess = config_session()
-            product = sess.query(ORMProduct.connection) \
-                .filter(ORMProduct.endpoint == endpoint) \
-                .first()
-            if product is None:
-                raise NonExistentProductError(endpoint)
-
-            connection_str = product.connection
-
-            # Close the connection to the CONFIG database. It is not needed
-            # anymore, but an intermittent timeout would cause scary
-            # exceptions if the migration itself is running too long.
-            sess.close()
-            engine.dispose()
-        except NonExistentProductError as nepe:
-            LOG.error("Attempted to upgrade product '%s', but it was not "
-                      "found in the server's configuration database.",
-                      nepe.product_name)
-            connection_str = None
-        except Exception:
-            LOG.error("Failed to get the configuration for product '%s'",
-                      endpoint)
-            import traceback
-            traceback.print_exc()
-            connection_str = None
-
-        if not connection_str:
-            LOG.info("========================")
-            continue
-
-        try:
-            db = database.SQLServer.from_connection_string(connection_str,
-                                                           endpoint,
-                                                           RUN_META,
-                                                           migration_root,
-                                                           interactive=False,
-                                                           env=environ)
-            db_status = db.connect()
-
-            status_str = database_status.db_status_msg.get(
-                db_status, "Unknown database status")
-            LOG.info(status_str)
-
-            if db_status == DBStatus.SCHEMA_MISSING:
-                question = "Do you want to initialize a new schema for " \
-                            + endpoint + "? Y(es)/n(o) "
-                if force_upgrade or env.get_user_input(question):
-                    LOG.info("Schema will be initialised...")
-                    scheduled_upgrades_or_inits.append((endpoint,
-                                                        connection_str,
-                                                        True))
-                else:
-                    LOG.info("No schema initialization will be done.")
-            elif db_status == DBStatus.SCHEMA_MISMATCH_OK:
-                question = "Do you want to upgrade to new schema for " \
-                            + endpoint + "? Y(es)/n(o) "
-                if force_upgrade or env.get_user_input(question):
-                    LOG.info("Schema will be upgraded...")
-                    scheduled_upgrades_or_inits.append((endpoint,
-                                                        connection_str,
-                                                        False))
-                else:
-                    LOG.info("No schema migration will be done.")
-        except (CommandError, SQLAlchemyError):
-            LOG.error("A database error occurred during the preparation for "
-                      "the init/migration of '%s'", endpoint)
-            import traceback
-            traceback.print_exc()
-        except Exception as e:
-            LOG.error("A generic error '%s' occurred during the "
-                      "preparation for the init/migration of '%s'",
-                      str(type(e)), endpoint)
-            import traceback
-            traceback.print_exc()
-
-        LOG.info("========================")
-
-    if scheduled_upgrades_or_inits:
-        failed_products: List[Tuple[str, DBStatus]] = list()
-        thr_count = util.clamp(1, len(scheduled_upgrades_or_inits),
-                               cpu_count())
-        with Pool(max_workers=thr_count) as executor:
-            LOG.info("Initialising/upgrading products using %d concurrent "
-                     "jobs...", thr_count)
-            for product_cfg, return_status in \
-                    zip(scheduled_upgrades_or_inits, executor.map(
-                        # Bind the first 2 non-changing arguments of
-                        # __db_migration, this is fixed for the execution.
-                        partial(__db_migration, migration_root, environ),
-                        # Transform List[Tuple[str, str, bool]] into an
-                        # Iterable[Tuple[str], Tuple[str], Tuple[bool]],
-                        # and immediately unpack it, thus providing the other
-                        # 3 arguments of __db_migration as a parameter pack.
-                        *zip(*scheduled_upgrades_or_inits))):
-                if return_status != DBStatus.OK:
-                    failed_products.append((product_cfg[0], return_status))
-
-        if failed_products:
-            LOG.error("The following products failed to upgrade: %s",
-                      ", ".join(list(map(lambda p: "'%s' (%s)" %
-                                         (p[0],
-                                          database_status.db_status_msg.get(
-                                              p[1], "Unknown database status")
-                                          ),
-                                         failed_products))))
-        else:
-            LOG.info("Schema initialisation/upgrade executed successfully.")
-
-=======
     LOG.info("========================")
     scheduled_upgrades_or_inits: List[Tuple[str, str, bool]] = list()
     for endpoint in products_to_upgrade:
@@ -889,7 +757,6 @@
 
     LOG.info("========================")
 
->>>>>>> 6e9df4e5
     # This function always returns 0 if the upgrades were attempted, because
     # the server can start with some products that have failed to init/migrate.
     # It will just simply disallow the connection to those products.
