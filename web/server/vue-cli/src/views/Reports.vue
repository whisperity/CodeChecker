<template>
  <splitpanes class="default-theme">
    <pane size="20" :style="{ 'min-width': '300px' }">
      <report-filter
        v-fill-height
        :namespace="namespace"
        :report-count="totalItems"
        @refresh="refresh"
      />
    </pane>
    <pane>
      <checker-documentation-dialog
        :value.sync="checkerDocDialog"
        :checker="selectedChecker"
      />

      <v-data-table
        v-model="selected"
        v-fill-height
        :headers="tableHeaders"
        :items="formattedReports"
        :options.sync="pagination"
        :loading="loading"
        loading-text="Loading reports..."
        :server-items-length.sync="totalItems"
        :footer-props="footerProps"
        :must-sort="true"
        :expanded.sync="expanded"
        show-expand
        show-select
        :mobile-breakpoint="1100"
        item-key="$id"
        @item-expanded="itemExpanded"
      >
        <template v-slot:top>
          <v-toolbar flat class="report-filter-toolbar" dense>
            <v-row>
              <v-col class="pa-0" align="right">
                <set-cleanup-plan-btn :value="selected" />
              </v-col>
            </v-row>
          </v-toolbar>
        </template>

        <template v-slot:expanded-item="{ item }">
          <td
            class="pa-0"
            :colspan="headers.length"
          >
            <v-list v-if="item.sameReports">
              <v-list-item
                v-for="report in item.sameReports"
                :key="report.reportId.toNumber()"
                dense
              >
                <v-list-item-content>
                  <v-list-item-title>
                    Same report in <kbd>{{ report.$runName }}</kbd> run:
                    <span>
                      <detection-status-icon
                        :status="parseInt(report.detectionStatus)"
                        :title="report.$detectionStatusTitle"
                        :size="18"
                      />
                      <review-status-icon
                        :status="parseInt(report.reviewData.status)"
                        :size="18"
                      />
                      <router-link
                        :to="{ name: 'report-detail', query: {
                          ...$router.currentRoute.query,
                          'report-id': report.reportId,
                          'report-hash': undefined
                        }}"
                      >
                        {{ report.checkedFile }}:{{ report.line }}
                      </router-link>
                    </span>
                  </v-list-item-title>
                </v-list-item-content>
              </v-list-item>
            </v-list>

            <v-card
              v-else
              flat
              tile
            >
              <v-card-text>
                Loading...
                <v-progress-linear
                  indeterminate
                  class="mb-0"
                />
              </v-card-text>
            </v-card>
          </td>
        </template>

        <template #item.bugHash="{ item }">
          <span :title="item.bugHash">
            {{ item.bugHash | truncate(10) }}
          </span>
        </template>

        <template #item.checkedFile="{ item }">
          <router-link
            :to="{ name: 'report-detail', query: {
              ...$router.currentRoute.query,
              'report-id': item.reportId ? item.reportId : undefined,
              'report-hash': item.bugHash,
              'report-filepath': reportFilter.isUnique
                ? `*${item.checkedFile}` : item.checkedFile
            }}"
            class="file-name"
          >
            {{ item.checkedFile }}
            <span v-if="item.line">@&nbsp;Line&nbsp;{{ item.line }}</span>
          </router-link>
        </template>

        <template #item.checkerId="{ item }">
          <span
            class="checker-name primary--text"
            @click="openCheckerDocDialog(item.checkerId, item.analyzerName)"
          >
            {{ item.checkerId }}
          </span>
        </template>

        <template #item.checkerMsg="{ item }">
          <span class="checker-message">
            {{ item.checkerMsg }}
          </span>
        </template>

        <template #item.severity="{ item }">
          <severity-icon :status="item.severity" />
        </template>

        <template #item.bugPathLength="{ item }">
          <v-chip :color="getBugPathLenColor(item.bugPathLength)">
            {{ item.bugPathLength }}
          </v-chip>
        </template>

        <template v-if="reportFilter.isUnique" #item.reviewData="{ item }">
          <review-status-icon
            v-for="status in sameReports[item.bugHash]"
            :key="status"
            :status="parseInt(status)"
            class="pa-1"
          />
        </template>
        <template v-else #item.reviewData="{ item }">
          <review-status-icon :status="parseInt(item.reviewData.status)" />
        </template>

        <template #item.detectionStatus="{ item }">
          <detection-status-icon
            :status="parseInt(item.detectionStatus)"
            :title="item.$detectionStatusTitle"
          />
        </template>
      </v-data-table>
    </pane>
  </splitpanes>
</template>

<script>
import { Pane, Splitpanes } from "splitpanes";

import { mapGetters } from "vuex";

import { ccService, handleThriftError } from "@cc-api";
import { Checker, Order, SortMode, SortType } from "@cc/report-server-types";

import { FillHeight } from "@/directives";
import { BugPathLengthColorMixin, DetectionStatusMixin } from "@/mixins";
import {
  DetectionStatusIcon,
  ReviewStatusIcon,
  SeverityIcon
} from "@/components/Icons";

import CheckerDocumentationDialog from
  "@/components/CheckerDocumentationDialog";
import { ReportFilter } from "@/components/Report/ReportFilter";
import { SetCleanupPlanBtn } from "@/components/Report/CleanupPlan";

const namespace = "report";

export default {
  name: "Reports",
  components: {
    CheckerDocumentationDialog,
    Splitpanes,
    Pane,
    DetectionStatusIcon,
    ReviewStatusIcon,
    SeverityIcon,
    ReportFilter,
    SetCleanupPlanBtn
  },
  directives: { FillHeight },
  mixins: [ BugPathLengthColorMixin, DetectionStatusMixin ],

  data() {
    const itemsPerPageOptions = [ 25, 50, 100 ];

    const page = parseInt(this.$router.currentRoute.query["page"]) || 1;
    const itemsPerPage =
      parseInt(this.$router.currentRoute.query["items-per-page"]) ||
      itemsPerPageOptions[0];
    const sortBy = this.$router.currentRoute.query["sort-by"];
    const sortDesc = this.$router.currentRoute.query["sort-desc"];

    return {
      headers: [
        {
          text: "",
          value: "data-table-expand"
        },
        {
          text: "Report hash",
          value: "bugHash",
          sortable: false
        },
        {
          text: "File",
          value: "checkedFile",
          sortable: true
        },
        {
          text: "Message",
          value: "checkerMsg",
          sortable: false
        },
        {
          text: "Checker name",
          value: "checkerId",
          sortable: true
        },
        {
          text: "Analyzer",
          value: "analyzerName",
          align: "center",
          sortable: false
        },
        {
          text: "Severity",
          value: "severity",
          sortable: true
        },
        {
          text: "Bug path length",
          value: "bugPathLength",
          align: "center",
          sortable: true
        },
        {
          text: "Latest review status",
          value: "reviewData",
          align: "center",
          sortable: true
        },
        {
          text: "Latest detection status",
          value: "detectionStatus",
          align: "center",
          sortable: true
        },
        {
          text: "Timestamp",
          value: "timestamp",
          align: "center",
          sortable: true
        },
        {
          text: "Testcase",
          value: "testcase",
          align: "center",
          sortable: true
        }
      ],
      reports: [],
      sameReports: {},
      hasTimeStamp: true,
      hasTestCase : true,
      selected: [],
      namespace: namespace,
      pagination: {
        page: page,
        itemsPerPage: itemsPerPage,
        sortBy: sortBy ? [ sortBy ] : [],
        sortDesc: sortDesc !== undefined ? [ !!sortDesc ] : []
      },
      footerProps: {
        itemsPerPageOptions: itemsPerPageOptions
      },
      totalItems: 0,
      loading: false,
      runIdsUnwatch: null,
      reportFilterUnwatch: null,
      cmpDataUnwatch: null,
      initalized: false,
      checkerDocDialog: false,
      selectedChecker: null,
      expanded: []
    };
  },

  computed: {
    ...mapGetters(namespace, {
      runIds: "getRunIds",
      reportFilter: "getReportFilter",
      cmpData: "getCmpData"
    }),

    tableHeaders() {
      if (!this.headers) return;

      return this.headers.filter(header => {
        if (header.value === "detectionStatus") {
          return !this.reportFilter.isUnique;
        }

        if (header.value === "data-table-expand") {
          return this.reportFilter.isUnique;
        }

        if (header.value === "timestamp") {
          return this.hasTimeStamp;
        }

        if (header.value === "testcase") {
          return this.hasTestCase;
        }

        return true;
      });
    },

    formattedReports() {
      return this.reports.map(report => {
        const reportId = report.reportId ? report.reportId.toString() : "";
        const id = reportId + report.bugHash;

        const detectionStatus =
          this.detectionStatusFromCodeToString(report.detectionStatus);
        const detectedAt = report.detectedAt
          ? this.$options.filters.prettifyDate(report.detectedAt) : null;
        const fixedAt = report.fixedAt
          ? this.$options.filters.prettifyDate(report.fixedAt) : null;

        const detectionStatusTitle = [
          `Status: ${detectionStatus}`,
          ...(detectedAt ? [ `Detected at: ${detectedAt}` ] : []),
          ...(fixedAt ? [ `Fixed at: ${fixedAt}` ] : [])
        ].join("\n");

        return {
          ...report,
          "$detectionStatusTitle": detectionStatusTitle,
          "$id": id,
          "sameReports": report.sameReports,
          "timestamp": report.annotations["timestamp"],
          "testcase": report.annotations["testcase"]
        };
      });
    }
  },

  watch: {
    pagination: {
      handler() {
        this.updateUrl();
        if (this.initalized) {
          this.fetchReports();
        }
      },
      deep: true
    },
    formattedReports: {
      handler() {
        this.hasTimeStamp =
          this.formattedReports.some(report => report.timestamp);

        this.hasTestCase =
          this.formattedReports.some(report => report.testcase);
      }
    }
  },

  methods: {
    itemExpanded(expandedItem) {
      if (expandedItem.item.sameReports) return;

      const bugHash = expandedItem.item.bugHash;
      ccService.getSameReports(bugHash).then(sameReports => {
        expandedItem.item.sameReports = sameReports;
      });
    },

    getSortMode() {
      let type = null;
      switch (this.pagination.sortBy[0]) {
      case "checkedFile":
        type = SortType.FILENAME;
        break;
      case "checkerId":
        type = SortType.CHECKER_NAME;
        break;
      case "detectionStatus":
        type = SortType.DETECTION_STATUS;
        break;
      case "reviewData":
        type = SortType.REVIEW_STATUS;
        break;
      case "bugPathLength":
        type = SortType.BUG_PATH_LENGTH;
        break;
      case "timestamp":
        type = SortType.TIMESTAMP;
        break;
      case "testcase":
        type = SortType.TESTCASE;
        break;
      default:
        type = SortType.SEVERITY;
      }

      const ord = this.pagination.sortDesc[0] ? Order.DESC : Order.ASC;

      return [ new SortMode({ type: type, ord: ord }) ];
    },

    openCheckerDocDialog(checkerId, analyzerName) {
      this.selectedChecker = new Checker({
        checkerId: checkerId,
        analyzerName: analyzerName
      });
      this.checkerDocDialog = true;
    },

    updateUrl() {
      const defaultItemsPerPage = this.footerProps.itemsPerPageOptions[0];
      const itemsPerPage =
        this.pagination.itemsPerPage === defaultItemsPerPage
          ? undefined
          : this.pagination.itemsPerPage;

      const page = this.pagination.page === 1
        ? undefined : this.pagination.page;
      const sortBy = this.pagination.sortBy.length
        ? this.pagination.sortBy[0] : undefined;
      const sortDesc = this.pagination.sortDesc.length
        ? this.pagination.sortDesc[0] : undefined;

      this.$router.replace({
        query: {
          ...this.$route.query,
          "items-per-page": itemsPerPage,
          "page": page,
          "sort-by": sortBy,
          "sort-desc": sortDesc,
        }
      }).catch(() => {});
    },

    refresh() {
      this.expanded = [];

      ccService.getClient().getRunResultCount(this.runIds,
        this.reportFilter, this.cmpData, handleThriftError(res => {
          this.totalItems = res.toNumber();
        }));

      if (this.pagination.page !== 1 && this.initalized) {
        this.pagination.page = 1;
      } else {
        this.fetchReports();
      }
    },

    fetchReports() {
      this.loading = true;

      const limit = this.pagination.itemsPerPage;
      const offset = limit * (this.pagination.page - 1);
      const sortType = this.getSortMode();
      const getDetails = false;
      this.reportFilter.detectionStatus = [ 1 ];
<<<<<<< HEAD
      console.log(this.reportFilter.reportStatus);
      console.log(this.reportFilter.detectionStatus);
=======

>>>>>>> 837fdf2d
      ccService.getClient().getRunResults(this.runIds, limit, offset, sortType,
        this.reportFilter, this.cmpData, getDetails,
        handleThriftError(reports => {
          this.reports = reports;
          this.loading = false;
          this.initalized = true;

          reports.forEach(report => {
            ccService.getSameReports(report.bugHash).then(sameReports => {
              this.$set(
                this.sameReports, report.bugHash,
                [ ...new Set(sameReports.map(r => r.reviewData.status)) ]);
            });
          });
        }));
    }
  }
};
</script>

<style lang="scss" scoped>
.splitpanes.default-theme {
  .splitpanes__pane {
    background-color: inherit;
  }
}

.v-data-table {
  .file-name,
  .checker-name,
  .checker-message {
    word-break: break-word;
  }

  .checker-name {
    cursor: pointer;
  }
}
</style><|MERGE_RESOLUTION|>--- conflicted
+++ resolved
@@ -490,13 +490,7 @@
       const offset = limit * (this.pagination.page - 1);
       const sortType = this.getSortMode();
       const getDetails = false;
-      this.reportFilter.detectionStatus = [ 1 ];
-<<<<<<< HEAD
-      console.log(this.reportFilter.reportStatus);
-      console.log(this.reportFilter.detectionStatus);
-=======
-
->>>>>>> 837fdf2d
+
       ccService.getClient().getRunResults(this.runIds, limit, offset, sortType,
         this.reportFilter, this.cmpData, getDetails,
         handleThriftError(reports => {
