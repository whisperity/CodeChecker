# -------------------------------------------------------------------------
#                     The CodeChecker Infrastructure
#   This file is distributed under the University of Illinois Open Source
#   License. See LICENSE.TXT for details.
# -------------------------------------------------------------------------
"""
Prepare and start different analisys types
"""
import copy
import json
import os
import shlex
import subprocess
import sys
import time

from codechecker_lib import analysis_manager
from codechecker_lib import client
from codechecker_lib import skiplist_handler
from codechecker_lib import analyzer_env
from codechecker_lib.logger import LoggerFactory
from codechecker_lib.analyzers import analyzer_types

LOG = LoggerFactory.get_new_logger('ANALYZER')


def prepare_actions(actions, enabled_analyzers):
    """
    Set the analyzer type for each buildaction.
    Multiple actions if multiple source analyzers are set.
    """
    res = []

    for ea in enabled_analyzers:
        for action in actions:
            new_action = copy.deepcopy(action)
            new_action.analyzer_type = ea
            res.append(new_action)
    return res


def __print_analyzer_version(context, analyzer_config_map):
    """
    Print the path and the version of the analyzer binary.
    """
    check_env = analyzer_env.get_check_env(context.path_env_extra,
                                           context.ld_lib_path_extra)

    # Get the analyzer binaries from the config_map which
    # contains only the checked and available analyzers.
    for analyzer_name, analyzer_cfg in analyzer_config_map.items():
        LOG.info("Using analyzer:")
        analyzer_bin = analyzer_cfg.analyzer_binary
        print(analyzer_bin)
        version = [analyzer_bin, u' --version']
        try:
            subprocess.call(shlex.split(' '.join(version)), env=check_env)
        except OSError as oerr:
            LOG.warning("Failed to get analyzer version: " + ' '.join(version))
            LOG.warning(oerr.strerror)


def _get_skip_handler(args):
    try:
        if args.skipfile:
            LOG.debug_analyzer("Creating skiplist handler.")
            return skiplist_handler.SkipListHandler(args.skipfile)
    except AttributeError:
        LOG.debug_analyzer('Skip file was not set in the command line')


def run_check(args, actions, context):
    """
    Prepare:
    - analyzer config handlers
    - skiplist handling
    - analyzer severity levels

    Stores analysis related data to the database and starts the analysis.
    """

    if args.jobs <= 0:
        args.jobs = 1

    LOG.debug_analyzer("Checking supported analyzers.")
    enabled_analyzers = analyzer_types.check_supported_analyzers(
        args.analyzers,
        context)

    actions = prepare_actions(actions, enabled_analyzers)

    suppress_file = ''
    try:
        suppress_file = os.path.realpath(args.suppress)
    except AttributeError:
        LOG.debug_analyzer('Suppress file was not set in the command line.')

    # Create one skip list handler shared between the analysis manager workers.
    skip_handler = _get_skip_handler(args)

    with client.get_connection() as connection:
        if args.__dict__.get('is_remote_checking', False):
            command = args.local_invocation
        else:
            command = ' '.join(sys.argv)

        context.run_id = connection.add_checker_run(command,
                                                    args.name,
                                                    context.version,
                                                    args.force)

        # Clean previous suppress information.
        client.clean_suppress(connection, context.run_id)

        if os.path.exists(suppress_file):
            client.send_suppress(context.run_id, connection, suppress_file)

        analyzer_config_map = analyzer_types. \
            build_config_handlers(args,
                                  context,
                                  enabled_analyzers,
                                  connection)

        if skip_handler:
            connection.add_skip_paths(context.run_id,
                                      skip_handler.get_skiplist())

    __print_analyzer_version(context, analyzer_config_map)

    LOG.info("Static analysis is starting ...")
    start_time = time.time()

    analysis_manager.start_workers(args,
                                   actions,
                                   context,
                                   analyzer_config_map,
                                   skip_handler)

    end_time = time.time()

    with client.get_connection() as connection:
        connection.finish_checker_run(context.run_id)

    LOG.info("Analysis length: " + str(end_time - start_time) + " sec.")


def run_quick_check(args,
                    context,
                    actions,
<<<<<<< HEAD
                    export_plist=False):
=======
                    export_plist_path=None):
>>>>>>> 0b1a06de
    """
    This function implements the "quickcheck" feature.
    No result is stored to a database.
    """

    enabled_analyzers = analyzer_types. \
        check_supported_analyzers(args.analyzers, context)

    actions = prepare_actions(actions, enabled_analyzers)

    analyzer_config_map = \
        analyzer_types.build_config_handlers(args,
                                             context,
                                             enabled_analyzers)

    __print_analyzer_version(context, analyzer_config_map)

    LOG.info("Static analysis is starting ...")

    analysis_manager.start_workers(args, actions, context, analyzer_config_map,
                                   _get_skip_handler(args),
<<<<<<< HEAD
                                   False, export_plist)
=======
                                   False, export_plist_path)
>>>>>>> 0b1a06de
<|MERGE_RESOLUTION|>--- conflicted
+++ resolved
@@ -147,11 +147,7 @@
 def run_quick_check(args,
                     context,
                     actions,
-<<<<<<< HEAD
-                    export_plist=False):
-=======
                     export_plist_path=None):
->>>>>>> 0b1a06de
     """
     This function implements the "quickcheck" feature.
     No result is stored to a database.
@@ -173,8 +169,4 @@
 
     analysis_manager.start_workers(args, actions, context, analyzer_config_map,
                                    _get_skip_handler(args),
-<<<<<<< HEAD
-                                   False, export_plist)
-=======
-                                   False, export_plist_path)
->>>>>>> 0b1a06de
+                                   False, export_plist_path)