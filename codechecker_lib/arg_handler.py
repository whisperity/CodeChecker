--- conflicted
+++ resolved
@@ -6,18 +6,14 @@
 """
 Handle command line arguments.
 """
-<<<<<<< HEAD
 import atexit
-=======
 import errno
->>>>>>> e07fc4e4
 import json
 import multiprocessing
 import os
 import psutil
 import socket
 import shutil
-import socket
 import sys
 import tempfile
 import time
@@ -221,158 +217,6 @@
                     'checker_md_docs': checker_md_docs,
                     'checker_md_docs_map': checker_md_docs_map}
 
-<<<<<<< HEAD
-    client_db_access_server.start_server(package_data,
-                                         args.view_port,
-                                         db_connection_string,
-                                         suppress_handler,
-                                         args.not_host_only,
-                                         context)
-
-
-def handle_daemon(args):
-    """
-    Starts the CodeChecker-as-a-Service daemon.
-    This mode opens a server and listens to remote connections to support
-    checking a project not on the developer computer but on a team server.
-    """
-    if not host_check.check_zlib():
-        LOG.error("zlib error")
-        sys.exit(1)
-
-    try:
-        workspace = args.workspace
-    except AttributeError:
-        # If no workspace value was set for some reason
-        # in args set the default value.
-        workspace = util.get_default_workspace()
-
-    if (args.list or args.stop or args.stop_all) and \
-            not (args.list ^ args.stop ^ args.stop_all):
-        print("CodeChecker daemon: error: argument -l/--list and -s/--stop"
-              "and --stop-all are mutually exclusive.")
-        sys.exit(2)
-
-    if args.list:
-        instances = instance_manager.list('daemon')
-
-        instances_on_multiple_hosts = any(True for inst in instances
-                                          if inst['hostname'] !=
-                                          socket.gethostname())
-
-        if not instances_on_multiple_hosts:
-            rows = [('Workspace', 'Daemon port')]
-        else:
-            rows = [('Workspace', 'Computer host', 'Daemon port')]
-
-        for instance in instances:
-            if not instances_on_multiple_hosts:
-                rows.append((instance['workspace'], str(instance['port'])))
-            else:
-                rows.append((instance['workspace'],
-                             instance['hostname']
-                             if instance['hostname'] != socket.gethostname()
-                             else '',
-                             str(instance['port'])))
-
-        print("Your running CodeChecker daemons:")
-        util.print_table(rows)
-        sys.exit(0)
-    elif args.stop or args.stop_all:
-        for i in instance_manager.list('daemon'):
-            # A STOP only stops the server associated with the given workspace
-            # and view-port.
-            if i['hostname'] != socket.gethostname() or (
-                        args.stop and not (i['port'] == args.view_port and
-                                           os.path.abspath(i['workspace']) ==
-                                           os.path.abspath(workspace))):
-                continue
-
-            try:
-                util.kill_process_tree(i['pid'])
-                LOG.info("Stopped CodeChecker daemon running on port {0} "
-                         "in workspace {1} (PID: {2})".
-                         format(i['port'], i['workspace'], i['pid']))
-            except:
-                # Let the exception come out if the commands fail
-                LOG.error("Couldn't stop process PID #" + str(i['pid']))
-                raise
-        sys.exit(0)
-
-    # WARNING
-    # In case of SQLite args.dbaddress default value is used
-    # for which the is_localhost should return true.
-
-    local_db = util.is_localhost(args.dbaddress)
-    if local_db and not os.path.exists(workspace):
-        os.makedirs(workspace)
-
-    context = generic_package_context.get_context()
-    context.codechecker_workspace = workspace
-    session_manager.SessionManager.CodeChecker_Workspace = workspace
-    context.db_username = args.dbusername
-
-    # Set up a checking environment and a database connection
-    check_env = analyzer_env.get_check_env(context.path_env_extra,
-                                           context.ld_lib_path_extra)
-
-    sql_server = SQLServer.from_cmdline_args(args,
-                                             context.
-                                             codechecker_workspace,
-                                             context.migration_root,
-                                             check_env)
-
-    conn_mgr = client.ConnectionManager(sql_server, 'localhost',
-                                        util.get_free_port())
-
-    sql_server.start(context.db_version_info, wait_for_start=True,
-                     init=True)
-
-    conn_mgr.start_report_server()
-
-    LOG.info("Checker server started.")
-
-    # Start database viewer.
-    db_connection_string = sql_server.get_connection_string()
-
-    is_server_started = multiprocessing.Event()
-    server = multiprocessing.Process(target=daemon_server.run_server,
-                                     args=(
-                                         args,
-                                         db_connection_string,
-                                         context,
-                                         is_server_started))
-
-    server.start()
-
-    # Wait a bit.
-    counter = 0
-    while not is_server_started.is_set() and counter < 4:
-        LOG.debug('Waiting for daemon server to start.')
-        time.sleep(3)
-        counter += 1
-
-    if counter >= 4 or not server.is_alive():
-        # Last chance to start.
-        if server.exitcode is None:
-            # It is possible that the database starts really slow.
-            time.sleep(5)
-            if not is_server_started.is_set():
-                LOG.error('Failed to start checker server.')
-                sys.exit(1)
-        else:
-            LOG.error('Failed to start checker server.')
-            LOG.error('Checker server exit code: ' +
-                      str(server.exitcode))
-            sys.exit(1)
-
-    atexit.register(server.terminate)
-    LOG.debug('Daemon start sequence done.')
-
-    # The main thread will wait FOREVER for the server to shut down
-    server.join()
-    LOG.debug("Daemon server quit.")
-=======
     try:
         client_db_access_server.start_server(package_data,
                                              args.view_port,
@@ -388,7 +232,150 @@
             sys.exit(1)
         else:
             raise
->>>>>>> e07fc4e4
+
+
+def handle_daemon(args):
+    """
+    Starts the CodeChecker-as-a-Service daemon.
+    This mode opens a server and listens to remote connections to support
+    checking a project not on the developer computer but on a team server.
+    """
+    if not host_check.check_zlib():
+        LOG.error("zlib error")
+        sys.exit(1)
+
+    try:
+        workspace = args.workspace
+    except AttributeError:
+        # If no workspace value was set for some reason
+        # in args set the default value.
+        workspace = util.get_default_workspace()
+
+    if (args.list or args.stop or args.stop_all) and \
+            not (args.list ^ args.stop ^ args.stop_all):
+        print("CodeChecker daemon: error: argument -l/--list and -s/--stop"
+              "and --stop-all are mutually exclusive.")
+        sys.exit(2)
+
+    if args.list:
+        instances = instance_manager.list('daemon')
+
+        instances_on_multiple_hosts = any(True for inst in instances
+                                          if inst['hostname'] !=
+                                          socket.gethostname())
+
+        if not instances_on_multiple_hosts:
+            rows = [('Workspace', 'Daemon port')]
+        else:
+            rows = [('Workspace', 'Computer host', 'Daemon port')]
+
+        for instance in instances:
+            if not instances_on_multiple_hosts:
+                rows.append((instance['workspace'], str(instance['port'])))
+            else:
+                rows.append((instance['workspace'],
+                             instance['hostname']
+                             if instance['hostname'] != socket.gethostname()
+                             else '',
+                             str(instance['port'])))
+
+        print("Your running CodeChecker daemons:")
+        util.print_table(rows)
+        sys.exit(0)
+    elif args.stop or args.stop_all:
+        for i in instance_manager.list('daemon'):
+            # A STOP only stops the server associated with the given workspace
+            # and view-port.
+            if i['hostname'] != socket.gethostname() or (
+                        args.stop and not (i['port'] == args.view_port and
+                                           os.path.abspath(i['workspace']) ==
+                                           os.path.abspath(workspace))):
+                continue
+
+            try:
+                util.kill_process_tree(i['pid'])
+                LOG.info("Stopped CodeChecker daemon running on port {0} "
+                         "in workspace {1} (PID: {2})".
+                         format(i['port'], i['workspace'], i['pid']))
+            except:
+                # Let the exception come out if the commands fail
+                LOG.error("Couldn't stop process PID #" + str(i['pid']))
+                raise
+        sys.exit(0)
+
+    # WARNING
+    # In case of SQLite args.dbaddress default value is used
+    # for which the is_localhost should return true.
+
+    local_db = util.is_localhost(args.dbaddress)
+    if local_db and not os.path.exists(workspace):
+        os.makedirs(workspace)
+
+    context = generic_package_context.get_context()
+    context.codechecker_workspace = workspace
+    session_manager.SessionManager.CodeChecker_Workspace = workspace
+    context.db_username = args.dbusername
+
+    # Set up a checking environment and a database connection
+    check_env = analyzer_env.get_check_env(context.path_env_extra,
+                                           context.ld_lib_path_extra)
+
+    sql_server = SQLServer.from_cmdline_args(args,
+                                             context.
+                                             codechecker_workspace,
+                                             context.migration_root,
+                                             check_env)
+
+    conn_mgr = client.ConnectionManager(sql_server, 'localhost',
+                                        util.get_free_port())
+
+    sql_server.start(context.db_version_info, wait_for_start=True,
+                     init=True)
+
+    conn_mgr.start_report_server()
+
+    LOG.info("Checker server started.")
+
+    # Start database viewer.
+    db_connection_string = sql_server.get_connection_string()
+
+    is_server_started = multiprocessing.Event()
+    server = multiprocessing.Process(target=daemon_server.run_server,
+                                     args=(
+                                         args,
+                                         db_connection_string,
+                                         context,
+                                         is_server_started))
+
+    server.start()
+
+    # Wait a bit.
+    counter = 0
+    while not is_server_started.is_set() and counter < 4:
+        LOG.debug('Waiting for daemon server to start.')
+        time.sleep(3)
+        counter += 1
+
+    if counter >= 4 or not server.is_alive():
+        # Last chance to start.
+        if server.exitcode is None:
+            # It is possible that the database starts really slow.
+            time.sleep(5)
+            if not is_server_started.is_set():
+                LOG.error('Failed to start checker server.')
+                sys.exit(1)
+        else:
+            LOG.error('Failed to start checker server.')
+            LOG.error('Checker server exit code: ' +
+                      str(server.exitcode))
+            sys.exit(1)
+
+    atexit.register(server.terminate)
+    LOG.debug('Daemon start sequence done.')
+
+    # The main thread will wait FOREVER for the server to shut down
+    server.join()
+    LOG.debug("Daemon server quit.")
 
 
 def handle_log(args):
@@ -461,29 +448,6 @@
             sys.exit(1)
 
         args.workspace = os.path.abspath(args.workspace)
-
-        # In remote mode, connect to the remote daemon
-        # and use a temporary workspace
-        if remote:
-            args.workspace = os.path.realpath(util.get_temporary_workspace())
-
-            rclient = daemon_client.RemoteClient(args.remote_host,
-                                                 args.remote_port)
-            try:
-                can_run = rclient.pollCheckAvailability(args.name)
-            except Exception as e:
-                LOG.error(e.message)
-                LOG.error("Couldn't initiate remote checking on [{0}:{1}]"
-                          .format(args.remote_host or 'localhost',
-                                  args.remote_port))
-                sys.exit(1)
-
-            if not can_run:
-                LOG.error("Server did not accept the request to run '" +
-                          args.name + "'. It is either overloaded or a run " +
-                          "with the given name is already being executed.")
-                sys.exit(1)
-
         if not os.path.isdir(args.workspace):
             os.mkdir(args.workspace)
 
