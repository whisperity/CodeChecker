--- conflicted
+++ resolved
@@ -58,6 +58,12 @@
     List the supported checkers by the analyzers.
     List the default enabled and disabled checkers in the config.
     """
+    context = generic_package_context.get_context()
+    # If nothing is set, list checkers for all supported analyzers.
+    enabled_analyzers = args.analyzers or analyzer_types.supported_analyzers
+    analyzer_environment = analyzer_env.get_check_env(
+        context.path_env_extra,
+        context.ld_lib_path_extra)
 
     remote = 'remote_host' in args or \
              'remote_port' in args
@@ -110,12 +116,7 @@
         sys.exit(2)
 
     if args.list:
-<<<<<<< HEAD
-        rows = [('Workspace', 'View port')]
-        for instance in instance_manager.list('server'):
-            rows.append((instance['workspace'], str(instance['port'])))
-=======
-        instances = instance_manager.list()
+        instances = instance_manager.list('server')
 
         instances_on_multiple_hosts = any(True for inst in instances
                                           if inst['hostname'] !=
@@ -134,7 +135,6 @@
                              if instance['hostname'] != socket.gethostname()
                              else '',
                              str(instance['port'])))
->>>>>>> 2539ee48
 
         print("Your running CodeChecker servers:")
         util.print_table(rows)
