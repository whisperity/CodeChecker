--- conflicted
+++ resolved
@@ -79,11 +79,7 @@
     skiplist handler is None if no skip file was configured.
     """
     args, action, context, analyzer_config_map, skp_handler, \
-<<<<<<< HEAD
-        report_output_dir, use_db, force_plist = check_data
-=======
         report_output_dir, use_db, plist_export_path = check_data
->>>>>>> 0b1a06de
 
     skipped = False
     try:
@@ -116,11 +112,7 @@
                                                          skp_handler,
                                                          progress_lock,
                                                          use_db,
-<<<<<<< HEAD
-                                                         force_plist)
-=======
                                                          plist_export_path)
->>>>>>> 0b1a06de
 
             # Create a source analyzer.
             source_analyzer = \
@@ -171,11 +163,7 @@
 
 
 def start_workers(args, actions, context, analyzer_config_map, skp_handler,
-<<<<<<< HEAD
-                  use_db=True, force_plist=False):
-=======
                   use_db=True, export_plist_path=None):
->>>>>>> 0b1a06de
     """
     Start the workers in the process pool
     for every buildaction there is worker which makes the analysis.
@@ -229,11 +217,7 @@
                              skp_handler,
                              report_output,
                              use_db,
-<<<<<<< HEAD
-                             force_plist) for build_action in actions]
-=======
                              export_plist_path) for build_action in actions]
->>>>>>> 0b1a06de
 
         pool.map_async(check,
                        analyzed_actions,
