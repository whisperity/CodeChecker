-include Makefile.local

CURRENT_DIR = $(shell pwd)
BUILD_DIR = $(CURRENT_DIR)/build

# environment variables to run tests
# database settings
PSQL ?= TEST_USE_POSTGRESQL=true
PG800 ?= CODECHECKER_DB_DRIVER=pg8000
PSYCOPG2 ?= CODECHECKER_DB_DRIVER=psycopg2
DBPORT ?= TEST_DBPORT=5432
DBUNAME ?= TEST_DBUSERNAME=postgres

# test project configuration, tests are run on these files
CLANG_VERSION ?= TEST_CLANG_VERSION=stable
TEST_PROJECT ?= TEST_PROJ=$(CURRENT_DIR)/tests/test_projects/test_files

# the build package which should be tested
PKG_TO_TEST = CC_PACKAGE=$(BUILD_DIR)/CodeChecker

# test runner needs to know the root of the repository
ROOT = REPO_ROOT=$(CURRENT_DIR)

default: package

pep8:
	pep8 codechecker codechecker_lib tests db_model viewer_server viewer_clients

gen-docs: build_dir
	doxygen ./Doxyfile.in && \
	cp -a ./gen-docs $(BUILD_DIR)/gen-docs

thrift: build_dir

	if [ ! -d "$(BUILD_DIR)/gen-py" ]; then rm -rf $(BUILD_DIR)/gen-py; fi
	if [ ! -d "$(BUILD_DIR)/gen-js" ]; then rm -rf $(BUILD_DIR)/gen-js; fi

<<<<<<< HEAD
	thrift -r -o build -I thrift_api/ --gen py thrift_api/report_storage_server.thrift
	thrift -r -o build -I thrift_api/ --gen py --gen js:query thrift_api/report_viewer_server.thrift
	thrift -r -o build -I thrift_api/ --gen py thrift_api/authentication.thrift
	thrift -r -o $(BUILD_DIR) -I thrift_api/ --gen py thrift_api/daemon_server.thrift
=======
	thrift -r -o $(BUILD_DIR) -I thrift_api/ --gen py thrift_api/report_storage_server.thrift
	thrift -r -o $(BUILD_DIR) -I thrift_api/ --gen py --gen js:jquery thrift_api/report_viewer_server.thrift
	thrift -r -o $(BUILD_DIR) -I thrift_api/ --gen py thrift_api/authentication.thrift
>>>>>>> 0b1a06de

package: build_dir gen-docs thrift
	if [ ! -d "$(BUILD_DIR)/CodeChecker" ]; then \
		$(ROOT) ./scripts/build_package.py -o $(BUILD_DIR) -b $(BUILD_DIR); \
	fi

travis:
	# travis specific changes
	scripts/change_clang_version.py $(CURRENT_DIR)

build_dir:
	mkdir -p build

test: pep8 test_unit test_functional

test_unit:
	nosetests tests/unit

test_functional: test_sqlite test_psql

test_sqlite: package
	$(ROOT) $(CLANG_VERSION) $(TEST_PROJECT) $(PKG_TO_TEST) nosetests tests/functional

test_env_cfg: package
	# required variables should be already set in the environment
	$(ROOT) $(PKG_TO_TEST) nosetests tests/functional

test_psql: test_psql_psycopg2 test_psql_pg8000

test_psql_psycopg2: package
	$(ROOT) $(CLANG_VERSION) $(TEST_PROJECT) $(PKG_TO_TEST) $(PSQL) $(DBUNAME) $(DBPORT) $(PSYCOPG2) nosetests tests/functional

test_psql_pg8000: package
	$(ROOT) $(CLANG_VERSION) $(TEST_PROJECT) $(PKG_TO_TEST) $(PSQL) $(DBUNAME) $(DBPORT) $(PG800) nosetests tests/functional

venv:
	# virtual environment to run the package
	virtualenv -p /usr/bin/python2.7 venv && . venv/bin/activate && pip install -r .ci/basic_python_requirements

venv_dev:
	# virtual environment for development
	virtualenv -p /usr/bin/python2.7 venv && . venv/bin/activate && pip install -r .ci/python_requirements && pip install nose

clean_venv:
	rm -rf venv

clean:
	rm -rf build
	rm -rf gen-docs
<|MERGE_RESOLUTION|>--- conflicted
+++ resolved
@@ -35,16 +35,9 @@
 	if [ ! -d "$(BUILD_DIR)/gen-py" ]; then rm -rf $(BUILD_DIR)/gen-py; fi
 	if [ ! -d "$(BUILD_DIR)/gen-js" ]; then rm -rf $(BUILD_DIR)/gen-js; fi
 
-<<<<<<< HEAD
-	thrift -r -o build -I thrift_api/ --gen py thrift_api/report_storage_server.thrift
-	thrift -r -o build -I thrift_api/ --gen py --gen js:query thrift_api/report_viewer_server.thrift
-	thrift -r -o build -I thrift_api/ --gen py thrift_api/authentication.thrift
-	thrift -r -o $(BUILD_DIR) -I thrift_api/ --gen py thrift_api/daemon_server.thrift
-=======
 	thrift -r -o $(BUILD_DIR) -I thrift_api/ --gen py thrift_api/report_storage_server.thrift
 	thrift -r -o $(BUILD_DIR) -I thrift_api/ --gen py --gen js:jquery thrift_api/report_viewer_server.thrift
 	thrift -r -o $(BUILD_DIR) -I thrift_api/ --gen py thrift_api/authentication.thrift
->>>>>>> 0b1a06de
 
 package: build_dir gen-docs thrift
 	if [ ! -d "$(BUILD_DIR)/CodeChecker" ]; then \
