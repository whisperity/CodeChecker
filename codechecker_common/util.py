# -------------------------------------------------------------------------
#
#  Part of the CodeChecker project, under the Apache License v2.0 with
#  LLVM Exceptions. See LICENSE for license information.
#  SPDX-License-Identifier: Apache-2.0 WITH LLVM-exception
#
# -------------------------------------------------------------------------
"""
Util module.
"""
import itertools
import json
<<<<<<< HEAD
from math import ceil
from typing import Callable, TextIO
import os
=======
import os
from typing import TextIO
>>>>>>> 999af4e1

import portalocker

from codechecker_common.logger import get_logger


LOG = get_logger('system')


def arg_match(options, args):
    """Checks and selects the option string specified in 'options'
    that are present in parameter 'args'."""
    matched_args = []
    for option in options:
        if any([arg if option.startswith(arg) else None
                for arg in args]):
            matched_args.append(option)
            continue

    return matched_args


def clamp(min_: int, value: int, max_: int) -> int:
    """
    Clamps ``value`` to be between ``min_`` and ``max_``, inclusive.
    """
    if min_ > max_:
        raise ValueError("min <= value <= max required")
    return min(max(min_, value), max_)


def chunks(iterator, n):
    """
    Yield the next chunk if an iterable object. A chunk consists of maximum n
    elements.
    """
    iterator = iter(iterator)
    for first in iterator:
        rest_of_chunk = itertools.islice(iterator, 0, n - 1)
        yield itertools.chain([first], rest_of_chunk)


def load_json(path: str, default=None, lock=False, display_warning=True):
    """
    Load the contents of the given file as a JSON and return it's value,
    or default if the file can't be loaded.

    path -- JSON file path to load.
    defaut -- Value to return if JSON can't be loaded for some reason (e.g
              file doesn't exist, bad JSON format, etc.)
    lock -- Use portalocker to lock the JSON file for exclusive use.
    display_warning -- Display warning messages why the JSON file can't be
                       loaded (e.g. bad format, failed to open file, etc.)
    """

    ret = default
    try:
        with open(path, 'r', encoding='utf-8', errors='ignore') as handle:
            if lock:
                portalocker.lock(handle, portalocker.LOCK_SH)

            ret = json.load(handle)

            if lock:
                portalocker.unlock(handle)
    except IOError as ex:
        if display_warning:
            LOG.warning("Failed to open json file: %s", path)
            LOG.warning(ex)
    except OSError as ex:
        if display_warning:
            LOG.warning("Failed to open json file: %s", path)
            LOG.warning(ex)
    except ValueError as ex:
        if display_warning:
            LOG.warning("%s is not a valid json file.", path)
            LOG.warning(ex)
    except TypeError as ex:
        if display_warning:
            LOG.warning('Failed to process json file: %s', path)
            LOG.warning(ex)

    return ret


def get_linef(fp: TextIO, line_no: int) -> str:
    """'fp' should be (readable) file object.
    Return the line content at line_no or an empty line
    if there is less lines than line_no.
    """
    fp.seek(0)
    for line in fp:
        line_no -= 1
        if line_no == 0:
            return line
    return ''


def path_for_fake_root(full_path: str, root_path: str = '/') -> str:
    """Normalize and sanitize full_path, then make it relative to root_path."""
    relative_path = os.path.relpath(full_path, '/')
    fake_root_path = os.path.join(root_path, relative_path)
    return os.path.realpath(fake_root_path)


def progress(g, count: int, n: int,
             callback: Callable[[int, float], None]):
    """
    Wraps a generator of a known total length and fires 'callback' after having
    yielded every (T/N)th element. The 'callback' is given the index of the
    element handled just before firing it, and the percentage of progress.
    """
    # E.g., if count == 100 and n == 5, then becomes [100, 95, ..., 10, 5, 0].
    try:
        checkpoints = [count] + list(reversed(
            [list(chk)[0]
             for chk in chunks(
                 range(0, count + 1),
                 int(ceil(count / n))
             )]))
        if checkpoints[-1] == 0:
            checkpoints.pop()
    except ValueError:
        # The range is too small to have (count / n) many slices.
        checkpoints = [count]

    i = 0
    for e in g:
        i = i + 1
        yield e
        if i == checkpoints[-1]:
            callback(i, float(i) / count * 100)
            checkpoints.pop()<|MERGE_RESOLUTION|>--- conflicted
+++ resolved
@@ -10,14 +10,9 @@
 """
 import itertools
 import json
-<<<<<<< HEAD
 from math import ceil
+import os
 from typing import Callable, TextIO
-import os
-=======
-import os
-from typing import TextIO
->>>>>>> 999af4e1
 
 import portalocker
 
