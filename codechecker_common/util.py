# -------------------------------------------------------------------------
#
#  Part of the CodeChecker project, under the Apache License v2.0 with
#  LLVM Exceptions. See LICENSE for license information.
#  SPDX-License-Identifier: Apache-2.0 WITH LLVM-exception
#
# -------------------------------------------------------------------------
"""
Util module.
"""
import itertools
import json
<<<<<<< HEAD
from math import ceil
=======
from typing import TextIO
>>>>>>> 848e335f
import portalocker
from typing import Callable

from codechecker_common.logger import get_logger

LOG = get_logger('system')


def arg_match(options, args):
    """Checks and selects the option string specified in 'options'
    that are present in parameter 'args'."""
    matched_args = []
    for option in options:
        if any([arg if option.startswith(arg) else None
                for arg in args]):
            matched_args.append(option)
            continue

    return matched_args


def chunks(iterator, n):
    """
    Yield the next chunk if an iterable object. A chunk consists of maximum n
    elements.
    """
    iterator = iter(iterator)
    for first in iterator:
        rest_of_chunk = itertools.islice(iterator, 0, n - 1)
        yield itertools.chain([first], rest_of_chunk)


def progress(g, count: int, n: int,
             callback: Callable[[int, float], None]):
    """
    Wraps a generator of a known total length and fires 'callback' after having
    yielded every (T/N)th element. The 'callback' is given the index of the
    element handled just before firing it, and the percentage of progress.
    """
    # E.g., if count == 100 and n == 5, then becomes [100, 95, ..., 10, 5, 0].
    try:
        checkpoints = [count] + list(reversed(
            [list(chk)[0]
             for chk in chunks(
                 range(0, count + 1),
                 int(ceil(count / n))
             )]))
        if checkpoints[-1] == 0:
            checkpoints.pop()
    except ValueError:
        # The range is too small to have (count / n) many slices.
        checkpoints = [count]

    i = 0
    for e in g:
        i = i + 1
        yield e
        if i == checkpoints[-1]:
            callback(i, float(i) / count * 100)
            checkpoints.pop()


def load_json(path: str, default=None, lock=False, display_warning=True):
    """
    Load the contents of the given file as a JSON and return it's value,
    or default if the file can't be loaded.

    path -- JSON file path to load.
    defaut -- Value to return if JSON can't be loaded for some reason (e.g
              file doesn't exist, bad JSON format, etc.)
    lock -- Use portalocker to lock the JSON file for exclusive use.
    display_warning -- Display warning messages why the JSON file can't be
                       loaded (e.g. bad format, failed to open file, etc.)
    """

    ret = default
    try:
        with open(path, 'r', encoding='utf-8', errors='ignore') as handle:
            if lock:
                portalocker.lock(handle, portalocker.LOCK_SH)

            ret = json.load(handle)

            if lock:
                portalocker.unlock(handle)
    except IOError as ex:
        if display_warning:
            LOG.warning("Failed to open json file: %s", path)
            LOG.warning(ex)
    except OSError as ex:
        if display_warning:
            LOG.warning("Failed to open json file: %s", path)
            LOG.warning(ex)
    except ValueError as ex:
        if display_warning:
            LOG.warning("%s is not a valid json file.", path)
            LOG.warning(ex)
    except TypeError as ex:
        if display_warning:
            LOG.warning('Failed to process json file: %s', path)
            LOG.warning(ex)

    return ret


def get_linef(fp: TextIO, line_no: int) -> str:
    """'fp' should be (readable) file object.
    Return the line content at line_no or an empty line
    if there is less lines than line_no.
    """
    fp.seek(0)
    for line in fp:
        line_no -= 1
        if line_no == 0:
            return line
    return ''<|MERGE_RESOLUTION|>--- conflicted
+++ resolved
@@ -10,13 +10,10 @@
 """
 import itertools
 import json
-<<<<<<< HEAD
 from math import ceil
-=======
-from typing import TextIO
->>>>>>> 848e335f
+from typing import Callable, TextIO
+
 import portalocker
-from typing import Callable
 
 from codechecker_common.logger import get_logger
 
